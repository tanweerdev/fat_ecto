defmodule FatEcto.MixProject do
  use Mix.Project

  def project do
    [
      app: :fat_ecto,
      version: "0.4.1",
      elixir: "~> 1.9",
      start_permanent: Mix.env() == :prod,
      build_embedded: Mix.env() == :prod,
      deps: deps(),
      name: "FatEcto",
      elixirc_paths: elixirc_paths(Mix.env()),
      description: description(),
      package: package(),
      aliases: aliases(),
      docs: [
        # The main page in the docs
        main: "readme",
        # logo: "path/to/logo.png",
        extras: ["README.md"]
      ],
      source_url: "https://github.com/tanweerdev/fat_ecto"
    ]
  end

  # Run "mix help compile.app" to learn about applications.
  def application do
    [
      extra_applications: [:logger]
    ]
  end

  # Specifies which paths to compile per environment.
  defp elixirc_paths(:test), do: ["lib", "test/support"]
  defp elixirc_paths(_), do: ["lib"]

  # Run "mix help deps" to learn about dependencies.
  defp deps do
    [
<<<<<<< HEAD
      {:ecto, "~> 3.2"},
      {:ecto_sql, "~> 3.3", only: :test},
      {:postgrex, "~> 0.15.3", only: :test},
      {:ex_doc, "~> 0.19", only: :dev, runtime: false},
      {:earmark, "~> 1.4.3", only: :dev},
=======
      {:ecto, "~> 3.1"},
      {:ecto_sql, "~> 3.1"},
      {:postgrex, "~> 0.14.1", only: :test},
      {:ex_doc, "~> 0.19", only: :dev, runtime: false},
      {:earmark, "~> 1.2", only: :dev},
      {:csv, "~> 2.3"},
>>>>>>> 74127032
      {:ex_machina, "~> 2.3", only: :test},
      {:jason, "~> 1.1.2"}
      # {:dep_from_git, git: "https://github.com/elixir-lang/my_dep.git", tag: "0.1.0"},
    ]
  end

  defp description() do
    "fat_ecto provides methods for dynamically building queries according to the parameters it receive."
  end

  defp package() do
    [
      # These are the default files included in the package
      files: ~w(lib .formatter.exs mix.exs README*),
      licenses: ["Apache 2.0"],
      links: %{
        "GitHub" => "https://github.com/tanweerdev/fat_ecto",
        "Docs" => "https://hexdocs.pm/fat_ecto/"
      }
    ]
  end

  defp aliases do
    [
      "ecto.init": [],
      "ecto.create": ["ecto.create"],
      "ecto.migrate": ["ecto.migrate"],
      role_action_seeds: [],
      "ecto.setup.quite": ["ecto.create", "ecto.init", "ecto.migrate"],
      test: [
        "ecto.setup.quite",
        # "run apps/haitracker/priv/repo/role_action_seeds.exs",
        "role_action_seeds",
        "test"
      ]
    ]
  end
end<|MERGE_RESOLUTION|>--- conflicted
+++ resolved
@@ -38,20 +38,12 @@
   # Run "mix help deps" to learn about dependencies.
   defp deps do
     [
-<<<<<<< HEAD
       {:ecto, "~> 3.2"},
       {:ecto_sql, "~> 3.3", only: :test},
       {:postgrex, "~> 0.15.3", only: :test},
+      {:earmark, "~> 1.4.3", only: :dev},
       {:ex_doc, "~> 0.19", only: :dev, runtime: false},
-      {:earmark, "~> 1.4.3", only: :dev},
-=======
-      {:ecto, "~> 3.1"},
-      {:ecto_sql, "~> 3.1"},
-      {:postgrex, "~> 0.14.1", only: :test},
-      {:ex_doc, "~> 0.19", only: :dev, runtime: false},
-      {:earmark, "~> 1.2", only: :dev},
       {:csv, "~> 2.3"},
->>>>>>> 74127032
       {:ex_machina, "~> 2.3", only: :test},
       {:jason, "~> 1.1.2"}
       # {:dep_from_git, git: "https://github.com/elixir-lang/my_dep.git", tag: "0.1.0"},
